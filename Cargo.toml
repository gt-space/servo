--- conflicted
+++ resolved
@@ -8,15 +8,9 @@
 anyhow = "1.0"
 axum = { version = "0.7", features = ["ws"] }
 base64 = "0.13"
-<<<<<<< HEAD
-clap = "4.4.6"
-common = { git = "https://github.com/gt-space/common.git", features = ["rusqlite"] }
-dns-lookup = "2.0"
-=======
 clap = "4.4"
 common = { git = "https://github.com/gt-space/common", features = ["rusqlite"] }
 futures-util = "0.3.30"
->>>>>>> 2b178309
 include_dir = "0.7"
 jeflog = "0.1"
 postcard = { version = "1.0", features = ["alloc"] }
