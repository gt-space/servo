[package]
name = "servo"
authors = ["Jeff Shelton"]
version = "0.1.0"
edition = "2021"

[dependencies]
anyhow = "1.0"
axum = { version = "0.7", features = ["ws"] }
base64 = "0.13"
<<<<<<< HEAD
clap = "4.4.6"
common = { git = "https://github.com/gt-space/common.git", features = ["rusqlite"] }
dns-lookup = "2.0"
hdf5 = { git = "https://github.com/aldanor/hdf5-rust.git", features = ["static", "zlib"]}
=======
clap = "4.4"
common = { git = "https://github.com/gt-space/common", features = ["rusqlite"] }
futures-util = "0.3.30"
>>>>>>> 24efac93
include_dir = "0.7"
jeflog = "0.1"
postcard = { version = "1.0", features = ["alloc"] }
rand = "0.8"
reqwest = { version = "0.11", features = ["blocking", "json"] }
rusqlite = { version = "0.30", features = ["bundled"] }
serde = { version = "1", features = ["derive"] }
serde_json = "1.0"
sqlx = "0.7.3"
ssh2 = "0.9"
sysinfo = "0.29"
tokio = { version = "1", features = ["macros", "rt-multi-thread", "fs"] }
tower-http = { version = "0.5", features = ["cors"] }

[[bin]]
name = "servo"<|MERGE_RESOLUTION|>--- conflicted
+++ resolved
@@ -8,16 +8,10 @@
 anyhow = "1.0"
 axum = { version = "0.7", features = ["ws"] }
 base64 = "0.13"
-<<<<<<< HEAD
-clap = "4.4.6"
-common = { git = "https://github.com/gt-space/common.git", features = ["rusqlite"] }
-dns-lookup = "2.0"
-hdf5 = { git = "https://github.com/aldanor/hdf5-rust.git", features = ["static", "zlib"]}
-=======
 clap = "4.4"
 common = { git = "https://github.com/gt-space/common", features = ["rusqlite"] }
 futures-util = "0.3.30"
->>>>>>> 24efac93
+hdf5 = { git = "https://github.com/aldanor/hdf5-rust", features = ["static", "zlib"]}
 include_dir = "0.7"
 jeflog = "0.1"
 postcard = { version = "1.0", features = ["alloc"] }
